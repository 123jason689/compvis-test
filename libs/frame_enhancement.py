--- conflicted
+++ resolved
@@ -563,14 +563,9 @@
 
     def __call__(self, batch: FrameBatch) -> FrameBatch:
         for t in self.transforms:
-<<<<<<< HEAD
-            vid = t(vid)
-        return vid
-=======
             batch = t(batch)
         print("Finish transforming every frames in the batch")
         return batch
->>>>>>> b7d1ebe5
 
     def __repr__(self):
         format_string = self.__class__.__name__ + "("
